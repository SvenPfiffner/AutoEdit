from __future__ import annotations

from autoedit.services.image_processor import ImageProcessor, WorkflowStepResult


def test_image_processor_success_flow():
    processor = ImageProcessor()
    callback_events: list[tuple[int, str, str]] = []

    def callback(step_index: int, status: str, message: str) -> None:
        callback_events.append((step_index, status, message))

    prompt = "Add cinematic lighting"
    image_bytes = b"binary-image"

    generation_options = {
        "aspect_ratio": "Landscape (16:9)",
        "style_mood": ["Cinematic"],
        "quality": {"high_fidelity": True},
    }

    result = processor.process(
        prompt=prompt,
        image_bytes=image_bytes,
        progress_callback=callback,
        options=generation_options,
    )

    assert result.final_image == image_bytes
    assert result.original_image == image_bytes
    assert result.caption
    assert result.refined_prompt
    assert len(result.steps) == 3
    assert all(isinstance(step, WorkflowStepResult) for step in result.steps)
    assert result.options["aspect_ratio"] == generation_options["aspect_ratio"]
    assert result.options["style_mood"] == generation_options["style_mood"]

    assert callback_events[0][0] == 0 and callback_events[0][1] == "active"
    assert callback_events[-1][0] == 2 and callback_events[-1][1] == "complete"



def test_image_processor_handles_missing_image():
    processor = ImageProcessor()

    result = processor.process(prompt="test", image_bytes=b"", options={"aspect_ratio": "Square"})

    assert result.final_image is None
<<<<<<< HEAD
    assert result.original_image is None
    assert result.steps == []
=======
    assert result.steps == []
    assert result.options["aspect_ratio"] == "Square"
>>>>>>> 8d38184c
<|MERGE_RESOLUTION|>--- conflicted
+++ resolved
@@ -46,10 +46,6 @@
     result = processor.process(prompt="test", image_bytes=b"", options={"aspect_ratio": "Square"})
 
     assert result.final_image is None
-<<<<<<< HEAD
     assert result.original_image is None
     assert result.steps == []
-=======
-    assert result.steps == []
-    assert result.options["aspect_ratio"] == "Square"
->>>>>>> 8d38184c
+    assert result.options["aspect_ratio"] == "Square"