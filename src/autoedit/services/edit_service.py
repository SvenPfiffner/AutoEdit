"""Image editing stubs that fall back to lightweight behaviour for demos."""

from __future__ import annotations

import io
from typing import Optional, Tuple

from PIL import Image

import torch
from diffusers import QwenImageEditPipeline

from autoedit.services.prompts import QWEN_POSITIVE_PROMPT, QWEN_NEGATIVE_PROMPT


MODEL_PATH = "dimitribarbot/Qwen-Image-Edit-int8wo"

pipeline: Optional[QwenImageEditPipeline] = None


def ensure_pipeline_loaded() -> None:
    global pipeline
    if pipeline is None:
        pipeline = QwenImageEditPipeline.from_pretrained(
            MODEL_PATH, torch_dtype=torch.bfloat16
        )
        pipeline.set_progress_bar_config(disable=None)


def ensure_pipeline_on(device: str) -> None:
    if pipeline is None:
        return
    target_device = torch.device(device)
    current_device = getattr(pipeline, "device", None)
    if current_device != target_device:
        pipeline.to(target_device)


def cleanup_pipeline() -> None:
    """Offload the pipeline to CPU without discarding the instance."""

    if pipeline is not None:
        ensure_pipeline_on("cpu")
        torch.cuda.empty_cache()

<<<<<<< HEAD
ENCODED_OUTPUT_FORMAT = "PNG"


def edit_image(
    image_bytes: bytes,
    refined_prompt: str,
    is_professional: bool,
    progress_callback,
) -> Optional[Tuple[bytes, str]]:
=======
>>>>>>> d0845c73

def edit_image(
    image_bytes: bytes, refined_prompt: str, is_professional: bool, progress_callback
) -> Optional[bytes]:

    global pipeline

    was_loaded = pipeline is not None

    if progress_callback:
        status_message = (
            "Loading QWEN-Image-Edit model..."
            if not was_loaded
            else "Preparing QWEN-Image-Edit model..."
        )
        progress_callback(2, "active", status_message)

    ensure_pipeline_loaded()
    ensure_pipeline_on("cuda")

    if progress_callback:
        progress_callback(2, "complete", "QWEN-Image-Edit model ready.")


    image = Image.open(io.BytesIO(image_bytes))

    prompt = (
        refined_prompt
        + ". maintain the character face, eyes, skin details, lighting, pose, position and overall composition."
    )
    inputs = {
        "image": image,
        "prompt": prompt + ", " + QWEN_POSITIVE_PROMPT,
        "generator": torch.manual_seed(0),
        "true_cfg_scale": 4.0,
        "negative_prompt": QWEN_NEGATIVE_PROMPT,
        "num_inference_steps": 20, # even 10 steps should be enough in many cases
    }

    if progress_callback:
        progress_callback(3, "active", "Applying QWEN-Image-Edit...")

    with torch.inference_mode():
        output = pipeline(**inputs)

    if not is_professional:
        cleanup_pipeline()

    output_image = output.images[0]
    
    buffer = io.BytesIO()
    output_image.save(buffer, format=ENCODED_OUTPUT_FORMAT)
    buffer.seek(0)

    if progress_callback:
        progress_callback(3, "complete", "QWEN-Image-Edit applied successfully.")

    return buffer.getvalue(), ENCODED_OUTPUT_FORMAT<|MERGE_RESOLUTION|>--- conflicted
+++ resolved
@@ -43,22 +43,12 @@
         ensure_pipeline_on("cpu")
         torch.cuda.empty_cache()
 
-<<<<<<< HEAD
+
 ENCODED_OUTPUT_FORMAT = "PNG"
-
-
-def edit_image(
-    image_bytes: bytes,
-    refined_prompt: str,
-    is_professional: bool,
-    progress_callback,
-) -> Optional[Tuple[bytes, str]]:
-=======
->>>>>>> d0845c73
 
 def edit_image(
     image_bytes: bytes, refined_prompt: str, is_professional: bool, progress_callback
-) -> Optional[bytes]:
+) -> Optional[Tuple[bytes, str]]:
 
     global pipeline
 
