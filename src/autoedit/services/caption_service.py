--- conflicted
+++ resolved
@@ -15,24 +15,6 @@
 
 from autoedit.services.prompts import JOYCAPTION_PROMPT
 
-<<<<<<< HEAD
-MODEL_NAME = "fancyfeast/llama-joycaption-beta-one-hf-llava"
-
-
-def _generate_with_model(image_bytes: bytes, prompt: str) -> str:
-    """Run the JoyCaption model when dependencies are available."""
-
-    assert AutoProcessor is not None and LlavaForConditionalGeneration is not None
-
-    processor = AutoProcessor.from_pretrained(MODEL_NAME)
-
-    if torch is not None and torch.cuda.is_available():  # pragma: no cover - env specific
-        dtype = torch.bfloat16
-        device_map = "auto"
-    else:
-        dtype = torch.float32 if torch is not None else None
-        device_map = {"": "cpu"}
-=======
 # Global singleton instances to avoid reloading models
 _model = None
 _processor = None
@@ -92,7 +74,6 @@
             print("  - Model loaded on CPU (no GPU available)")
     
     return _model, _processor
->>>>>>> 51cf092b
 
 def generate_caption(image_bytes: bytes, prompt: str) -> str:
 
@@ -111,12 +92,6 @@
     )
 
     inputs = processor(text=[prompt_str], images=[image], return_tensors="pt")
-<<<<<<< HEAD
-
-    if torch is not None and torch.cuda.is_available():  # pragma: no cover
-        inputs = {k: v.to(model.device) for k, v in inputs.items()}
-        inputs["pixel_values"] = inputs["pixel_values"].to(torch.bfloat16)
-=======
     
     # With CPU offloading, inputs need careful device placement:
     # - Vision tower on GPU processes pixel_values
@@ -130,7 +105,6 @@
     else:
         # CPU-only mode
         inputs["pixel_values"] = inputs["pixel_values"].to(torch.float32)
->>>>>>> 51cf092b
 
     with torch.no_grad():  # type: ignore[union-attr]
         gen_ids = model.generate(  # type: ignore[assignment]
