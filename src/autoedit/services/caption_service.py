"""Caption generation helpers with graceful fallbacks for local development."""

from __future__ import annotations

import io
from PIL import Image

try:  # pragma: no cover - optional heavy dependency path
    import torch
    from transformers import AutoProcessor, LlavaForConditionalGeneration
except ModuleNotFoundError:  # pragma: no cover - handled gracefully
    torch = None  # type: ignore[assignment]
    AutoProcessor = None  # type: ignore[assignment]
    LlavaForConditionalGeneration = None  # type: ignore[assignment]

from autoedit.services.prompts import JOYCAPTION_PROMPT

<<<<<<< HEAD
MODEL_NAME = "fancyfeast/llama-joycaption-beta-one-hf-llava"


def _generate_with_model(image_bytes: bytes, prompt: str) -> str:
    """Run the JoyCaption model when dependencies are available."""

    assert AutoProcessor is not None and LlavaForConditionalGeneration is not None

    processor = AutoProcessor.from_pretrained(MODEL_NAME)

    if torch is not None and torch.cuda.is_available():  # pragma: no cover - env specific
        dtype = torch.bfloat16
        device_map = "auto"
    else:
        dtype = torch.float32 if torch is not None else None
        device_map = {"": "cpu"}
=======
# Global singleton instances to avoid reloading models
_model = None
_processor = None

def _get_model_and_processor():
    """Load model and processor once, then reuse them.
    
    Uses CPU offloading to keep VRAM usage low (~2-4GB for this model).
    The model layers are kept in RAM and moved to GPU on-demand during inference.
    """
    global _model, _processor
    
    if _model is None or _processor is None:
        print(f"Loading JoyCaption model ({MODEL_NAME}) with CPU offloading...")
        _processor = AutoProcessor.from_pretrained(MODEL_NAME)
        
        # Strategy for CPU offloading to minimize VRAM:
        # 1. Load model entirely on CPU first
        # 2. Only vision components stay on GPU permanently
        # 3. Language model runs on CPU (slower but saves ~15GB VRAM)
        
        if torch.cuda.is_available():
            dtype = torch.bfloat16
            # Load on CPU first, then selectively move components
            print("  - Loading model on CPU first...")
            _model = LlavaForConditionalGeneration.from_pretrained(
                MODEL_NAME,
                torch_dtype=dtype,
                device_map="cpu",  # Start on CPU
                low_cpu_mem_usage=True,
            ).eval()
            
            # Move only vision tower to GPU (saves most VRAM)
            print("  - Moving vision tower to GPU...")
            if hasattr(_model, 'vision_tower'):
                _model.vision_tower = _model.vision_tower.to("cuda:0")
            elif hasattr(_model.model, 'vision_tower'):
                _model.model.vision_tower = _model.model.vision_tower.to("cuda:0")
            
            # Move multi-modal projector to GPU (small, ~100MB)
            if hasattr(_model, 'multi_modal_projector'):
                _model.multi_modal_projector = _model.multi_modal_projector.to("cuda:0")
            elif hasattr(_model.model, 'multi_modal_projector'):
                _model.model.multi_modal_projector = _model.model.multi_modal_projector.to("cuda:0")
            
            print("  ✓ Vision components on GPU (~2-3GB VRAM)")
            print("  ✓ Language model on CPU (saves ~15GB VRAM)")
            print("  → Total VRAM for captioning: ~2-4GB")
        else:
            dtype = torch.float32
            _model = LlavaForConditionalGeneration.from_pretrained(
                MODEL_NAME,
                torch_dtype=dtype,
                device_map="cpu",
                low_cpu_mem_usage=True,
            ).eval()
            print("  - Model loaded on CPU (no GPU available)")
    
    return _model, _processor
>>>>>>> 9085f873

def generate_caption(image_bytes: bytes, prompt: str) -> str:

    # Get cached model + processor
    model, processor = _get_model_and_processor()

    image = Image.open(io.BytesIO(image_bytes)).convert("RGB")

    convo = [
        {"role": "system", "content": JOYCAPTION_PROMPT},
        {"role": "user", "content": prompt},
    ]

    prompt_str = processor.apply_chat_template(
        convo, tokenize=False, add_generation_prompt=True
    )

    inputs = processor(text=[prompt_str], images=[image], return_tensors="pt")
<<<<<<< HEAD

    if torch is not None and torch.cuda.is_available():  # pragma: no cover
        inputs = {k: v.to(model.device) for k, v in inputs.items()}
        inputs["pixel_values"] = inputs["pixel_values"].to(torch.bfloat16)
=======
    
    # With CPU offloading, inputs need careful device placement:
    # - Vision tower on GPU processes pixel_values
    # - Language model on CPU processes text tokens
    # PyTorch will handle cross-device communication automatically
    if torch.cuda.is_available():
        # pixel_values go to GPU for vision tower
        inputs["pixel_values"] = inputs["pixel_values"].to("cuda:0", dtype=torch.bfloat16)
        # Keep text inputs on CPU where the language model lives
        # This avoids unnecessary CPU<->GPU transfers
    else:
        # CPU-only mode
        inputs["pixel_values"] = inputs["pixel_values"].to(torch.float32)
>>>>>>> 9085f873

    with torch.no_grad():  # type: ignore[union-attr]
        gen_ids = model.generate(  # type: ignore[assignment]
            **inputs,
            max_new_tokens=256,
            do_sample=True,
            temperature=0.6,
            top_p=0.9,
            use_cache=True,
            suppress_tokens=None,
        )[0]

    gen_ids = gen_ids[inputs["input_ids"].shape[1]:]
    text = processor.tokenizer.decode(
        gen_ids, skip_special_tokens=True, clean_up_tokenization_spaces=False
    ).strip()

    return text


def _fallback_caption(prompt: str) -> str:
    base_prompt = (prompt or "Uploaded visual").strip()
    return (
        f"Placeholder caption: {base_prompt[:120]}"
        if base_prompt
        else "Placeholder caption"
    )


def generate_caption(image_bytes: bytes, prompt: str) -> str:
    """Return a caption, falling back to a lightweight heuristic if needed."""

    if AutoProcessor is None or LlavaForConditionalGeneration is None:
        return _fallback_caption(prompt)

    try:
        return _generate_with_model(image_bytes, prompt)
    except Exception:  # pragma: no cover - defensive fallback for dev envs
        return _fallback_caption(prompt)
<|MERGE_RESOLUTION|>--- conflicted
+++ resolved
@@ -15,7 +15,6 @@
 
 from autoedit.services.prompts import JOYCAPTION_PROMPT
 
-<<<<<<< HEAD
 MODEL_NAME = "fancyfeast/llama-joycaption-beta-one-hf-llava"
 
 
@@ -32,7 +31,6 @@
     else:
         dtype = torch.float32 if torch is not None else None
         device_map = {"": "cpu"}
-=======
 # Global singleton instances to avoid reloading models
 _model = None
 _processor = None
@@ -92,7 +90,6 @@
             print("  - Model loaded on CPU (no GPU available)")
     
     return _model, _processor
->>>>>>> 9085f873
 
 def generate_caption(image_bytes: bytes, prompt: str) -> str:
 
@@ -111,12 +108,6 @@
     )
 
     inputs = processor(text=[prompt_str], images=[image], return_tensors="pt")
-<<<<<<< HEAD
-
-    if torch is not None and torch.cuda.is_available():  # pragma: no cover
-        inputs = {k: v.to(model.device) for k, v in inputs.items()}
-        inputs["pixel_values"] = inputs["pixel_values"].to(torch.bfloat16)
-=======
     
     # With CPU offloading, inputs need careful device placement:
     # - Vision tower on GPU processes pixel_values
@@ -130,7 +121,6 @@
     else:
         # CPU-only mode
         inputs["pixel_values"] = inputs["pixel_values"].to(torch.float32)
->>>>>>> 9085f873
 
     with torch.no_grad():  # type: ignore[union-attr]
         gen_ids = model.generate(  # type: ignore[assignment]
